--- conflicted
+++ resolved
@@ -24,7 +24,6 @@
 
 // Defines a request interface for signature aggregation for a raw unsigned message.
 type AggregateSignaturesByRawMsgRequest struct {
-<<<<<<< HEAD
 	// Required: either Message or Justification must be provided
 
 	// hex-encoded message, optionally prefixed with "0x".
@@ -32,11 +31,6 @@
 	// hex-encoded justification, optionally prefixed with "0x".
 	Justification string `json:"justification"`
 	// Optional hex or cb58 encoded signing subnet ID. If omitted will default to the subnetID of the source BlockChain
-=======
-	// Required. hex-encoded message, optionally prefixed with "0x".
-	UnsignedMessage string `json:"unsigned-message"`
-	// Optional hex or cb58 encoded signing subnet ID. If omitted will default to the subnetID of the source blockchain
->>>>>>> bbe3032d
 	SigningSubnetID string `json:"signing-subnet-id"`
 	// Optional. Integer from 0 to 100 representing the percentage of the quorum that is required to sign the message
 	// defaults to 67 if omitted.
