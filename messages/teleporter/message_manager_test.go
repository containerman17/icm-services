--- conflicted
+++ resolved
@@ -39,11 +39,8 @@
 		},
 	}
 	destinationBlockchainIDString = "S4mMqUXe7vHsGiRAma6bv3CKnyaLssyAxmQ2KvFpX1KEvfFCD"
-<<<<<<< HEAD
 	destinationBlockchainID, _    = ids.FromString(destinationBlockchainIDString)
 	messageIDstring               = "2CQw6XkzbDZY87XRomuszWkCBDTUvMaZv3YE2PAf7cicxWWEMF"
-=======
->>>>>>> f82374c1
 	validRelayerAddress           = common.HexToAddress("0x0123456789abcdef0123456789abcdef01234567")
 	validTeleporterMessage        = teleportermessenger.TeleporterMessage{
 		MessageNonce:            big.NewInt(1),
@@ -108,25 +105,10 @@
 		{
 			name:                    "valid message",
 			destinationBlockchainID: destinationBlockchainID,
-<<<<<<< HEAD
 			warpUnsignedMessage:     warpUnsignedMessage,
 			senderAddressResult:     validRelayerAddress,
 			senderAddressTimes:      1,
 			clientTimes:             1,
-			calculateMessageIDCall: &CallContractChecker{
-				input:          calculateMessageIDInput,
-				expectedResult: messageIDOutput,
-				times:          1,
-			},
-=======
-			warpMessageInfo: &vmtypes.WarpMessageInfo{
-				WarpUnsignedMessage: warpUnsignedMessage,
-				WarpPayload:         validMessageBytes,
-			},
-			senderAddressResult: validRelayerAddress,
-			senderAddressTimes:  1,
-			clientTimes:         1,
->>>>>>> f82374c1
 			messageReceivedCall: &CallContractChecker{
 				input:          messageReceivedInput,
 				expectedResult: messageNotDelivered,
@@ -149,50 +131,19 @@
 		{
 			name:                    "not allowed",
 			destinationBlockchainID: destinationBlockchainID,
-<<<<<<< HEAD
 			warpUnsignedMessage:     warpUnsignedMessage,
 			senderAddressResult:     common.Address{},
 			senderAddressTimes:      1,
-			clientTimes:             1,
-			calculateMessageIDCall: &CallContractChecker{
-				input:          calculateMessageIDInput,
-				expectedResult: messageIDOutput,
-				times:          1,
-			},
-			expectedResult: false,
-=======
-			warpMessageInfo: &vmtypes.WarpMessageInfo{
-				WarpUnsignedMessage: warpUnsignedMessage,
-				WarpPayload:         validMessageBytes,
-			},
-			senderAddressResult: common.Address{},
-			senderAddressTimes:  1,
-			clientTimes:         0,
-			expectedResult:      false,
->>>>>>> f82374c1
+			clientTimes:             0,
+			expectedResult:          false,
 		},
 		{
 			name:                    "message already delivered",
 			destinationBlockchainID: destinationBlockchainID,
-<<<<<<< HEAD
 			warpUnsignedMessage:     warpUnsignedMessage,
 			senderAddressResult:     validRelayerAddress,
 			senderAddressTimes:      1,
 			clientTimes:             1,
-			calculateMessageIDCall: &CallContractChecker{
-				input:          calculateMessageIDInput,
-				expectedResult: messageIDOutput,
-				times:          1,
-			},
-=======
-			warpMessageInfo: &vmtypes.WarpMessageInfo{
-				WarpUnsignedMessage: warpUnsignedMessage,
-				WarpPayload:         validMessageBytes,
-			},
-			senderAddressResult: validRelayerAddress,
-			senderAddressTimes:  1,
-			clientTimes:         1,
->>>>>>> f82374c1
 			messageReceivedCall: &CallContractChecker{
 				input:          messageReceivedInput,
 				expectedResult: messageDelivered,
