// Copyright (C) 2023, Ava Labs, Inc. All rights reserved.
// See the file LICENSE for licensing terms.

package tests

import (
	"context"
	"encoding/hex"
	"os"
	"os/exec"
	"os/signal"
	"syscall"
	"testing"

	testUtils "github.com/ava-labs/awm-relayer/tests/utils"
	"github.com/ava-labs/awm-relayer/utils"
	"github.com/ava-labs/teleporter/tests/local"
	"github.com/ethereum/go-ethereum/common"
	"github.com/ethereum/go-ethereum/log"
	"github.com/onsi/ginkgo/v2"
	. "github.com/onsi/gomega"
)

const (
	warpGenesisTemplateFile = "./tests/utils/warp-genesis-template.json"
)

var (
	localNetworkInstance *local.LocalNetwork

	decider       *exec.Cmd
	cancelDecider context.CancelFunc
)

func TestE2E(t *testing.T) {
	if os.Getenv("RUN_E2E") == "" {
		t.Skip("Environment variable RUN_E2E not set; skipping E2E tests")
	}

	RegisterFailHandler(ginkgo.Fail)
	ginkgo.RunSpecs(t, "Relayer e2e test")
}

// Define the Relayer before and after suite functions.
var _ = ginkgo.BeforeSuite(func() {
<<<<<<< HEAD

	localNetworkInstance = local.NewLocalNetwork(warpGenesisFile)
=======
	localNetworkInstance = local.NewLocalNetwork(
		"awm-relayer-e2e-test",
		warpGenesisTemplateFile,
		[]local.SubnetSpec{
			{
				Name:       "A",
				EVMChainID: 12345,
				NodeCount:  5,
			},
			{
				Name:       "B",
				EVMChainID: 54321,
				NodeCount:  5,
			},
		},
		0,
	)
>>>>>>> ec6a1c3c
	// Generate the Teleporter deployment values
	teleporterContractAddress := common.HexToAddress(
		testUtils.ReadHexTextFile("./tests/utils/UniversalTeleporterMessengerContractAddress.txt"),
	)
	teleporterDeployerAddress := common.HexToAddress(
		testUtils.ReadHexTextFile("./tests/utils/UniversalTeleporterDeployerAddress.txt"),
	)
	teleporterDeployerTransactionStr := testUtils.ReadHexTextFile(
		"./tests/utils/UniversalTeleporterDeployerTransaction.txt",
	)
	teleporterDeployerTransaction, err := hex.DecodeString(
		utils.SanitizeHexString(teleporterDeployerTransactionStr),
	)
	Expect(err).Should(BeNil())

	_, fundedKey := localNetworkInstance.GetFundedAccountInfo()
	localNetworkInstance.DeployTeleporterContracts(
		teleporterDeployerTransaction,
		teleporterDeployerAddress,
		teleporterContractAddress,
		fundedKey,
		true,
	)
	log.Info("Deployed Teleporter contracts")
	localNetworkInstance.DeployTeleporterRegistryContracts(
		teleporterContractAddress,
		fundedKey,
	)

	var ctx context.Context
	ctx, cancelDecider = context.WithCancel(context.Background())
	// we'll call cancelDecider in AfterSuite, but also call it if this
	// process is killed, because AfterSuite won't always run then:
	signalChan := make(chan os.Signal, 2)
	signal.Notify(signalChan, os.Interrupt, syscall.SIGTERM)
	go func() {
		<-signalChan
		cancelDecider()
	}()
	decider = exec.CommandContext(ctx, "./tests/cmd/decider/decider")
	decider.Start()
	log.Info("Started decider service")

	log.Info("Set up ginkgo before suite")

	ginkgo.AddReportEntry(
		"network directory with node logs & configs; useful in the case of failures",
		localNetworkInstance.Dir(),
		ginkgo.ReportEntryVisibilityFailureOrVerbose,
	)
})

var _ = ginkgo.AfterSuite(func() {
	if localNetworkInstance != nil {
		localNetworkInstance.TearDownNetwork()
	}
	if decider != nil {
		cancelDecider()
	}
})

var _ = ginkgo.Describe("[AWM Relayer Integration Tests", func() {
	ginkgo.It("Manually Provided Message", func() {
		ManualMessage(localNetworkInstance)
	})
	ginkgo.It("Basic Relay", func() {
		BasicRelay(localNetworkInstance)
	})
	ginkgo.It("Shared Database", func() {
		SharedDatabaseAccess(localNetworkInstance)
	})
	ginkgo.It("Allowed Addresses", func() {
		AllowedAddresses(localNetworkInstance)
	})
	ginkgo.It("Batch Message", func() {
		BatchRelay(localNetworkInstance)
	})
	ginkgo.It("Relay Message API", func() {
		RelayMessageAPI(localNetworkInstance)
	})
	ginkgo.It("Warp API", func() {
		WarpAPIRelay(localNetworkInstance)
	})
})<|MERGE_RESOLUTION|>--- conflicted
+++ resolved
@@ -43,10 +43,6 @@
 
 // Define the Relayer before and after suite functions.
 var _ = ginkgo.BeforeSuite(func() {
-<<<<<<< HEAD
-
-	localNetworkInstance = local.NewLocalNetwork(warpGenesisFile)
-=======
 	localNetworkInstance = local.NewLocalNetwork(
 		"awm-relayer-e2e-test",
 		warpGenesisTemplateFile,
@@ -64,7 +60,6 @@
 		},
 		0,
 	)
->>>>>>> ec6a1c3c
 	// Generate the Teleporter deployment values
 	teleporterContractAddress := common.HexToAddress(
 		testUtils.ReadHexTextFile("./tests/utils/UniversalTeleporterMessengerContractAddress.txt"),
