--- conflicted
+++ resolved
@@ -56,12 +56,8 @@
 	logger                  logging.Logger
 	messageCreator          message.Creator
 	currentRequestID        atomic.Uint32
-<<<<<<< HEAD
-	mu                      sync.RWMutex
+	subnetsMapLock          sync.RWMutex
 	metrics                 *metrics.SignatureAggregatorMetrics
-=======
-	subnetsMapLock          sync.RWMutex
->>>>>>> 96e8262c
 }
 
 func NewSignatureAggregator(
