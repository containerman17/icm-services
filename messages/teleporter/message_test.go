--- conflicted
+++ resolved
@@ -32,23 +32,12 @@
 	return m
 }
 
-<<<<<<< HEAD
-=======
-// Pack the SendCrossChainMessage event type. PackEvent is documented as not supporting struct types, so this should be used
-// with caution. Here, we only use it for testing purposes. In a real setting, the Teleporter contract should pack the event.
-func packSendCrossChainMessageEvent(destinationChainID common.Hash, message TeleporterMessage) ([]common.Hash, []byte, error) {
-	return EVMTeleporterContractABI.PackEvent("SendCrossChainMessage", destinationChainID, message.MessageID, message)
-}
-
->>>>>>> 074e8aa6
 func TestPackUnpackTeleporterMessage(t *testing.T) {
 	var (
-		messageID          int64       = 4
-		destinationChainID common.Hash = common.HexToHash("0x03")
+		messageID int64 = 4
 	)
 	message := testTeleporterMessage(messageID)
 
-<<<<<<< HEAD
 	b, err := PackSendCrossChainMessageEvent(common.HexToHash("0x03"), message)
 	if err != nil {
 		t.Errorf("failed to pack teleporter message: %v", err)
@@ -60,23 +49,6 @@
 		t.Errorf("failed to unpack teleporter message: %v", err)
 		t.FailNow()
 	}
-=======
-	topics, b, err := packSendCrossChainMessageEvent(destinationChainID, message)
-	require.NoError(t, err)
-
-	// Three events where the first event topics[0] is the event signature.
-	require.Equal(t, len(topics), 3)
-	require.Equal(t, destinationChainID, topics[1])
-	require.Equal(t, new(big.Int).SetInt64(messageID), topics[2].Big())
-
-	unpacked, err := unpackTeleporterMessage(b)
-	require.NoError(t, err)
-
-	require.Equal(t, message.MessageID, unpacked.MessageID)
-	require.Equal(t, message.SenderAddress, unpacked.SenderAddress)
-	require.Equal(t, message.DestinationAddress, unpacked.DestinationAddress)
-	require.Equal(t, message.RequiredGasLimit, unpacked.RequiredGasLimit)
->>>>>>> 074e8aa6
 
 	for i := 0; i < len(message.AllowedRelayerAddresses); i++ {
 		require.Equal(t, unpacked.AllowedRelayerAddresses[i], message.AllowedRelayerAddresses[i])
