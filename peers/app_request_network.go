--- conflicted
+++ resolved
@@ -252,29 +252,11 @@
 func (n *AppRequestNetwork) RegisterAppRequest(requestID ids.RequestID) {
 	n.handler.RegisterAppRequest(requestID)
 }
-<<<<<<< HEAD
-
-// Fetch the warp quorum from the config and check if the connected stake exceeds the threshold
-func (n *AppRequestNetwork) checkForSufficientConnectedStake(
-	cfg *config.Config,
-	connectedValidators *ConnectedCanonicalValidators,
-	destinationBlockchainID ids.ID,
-) (bool, *config.WarpQuorum, error) {
-	quorum, err := cfg.GetWarpQuorum(destinationBlockchainID)
-	if err != nil {
-		n.logger.Error(
-			"Failed to get warp quorum from config",
-			zap.String("destinationBlockchainID", destinationBlockchainID.String()),
-			zap.Error(err),
-		)
-		return false, nil, err
-	}
-	return utils.CheckStakeWeightExceedsThreshold(
-		big.NewInt(0).SetUint64(connectedValidators.ConnectedWeight),
-		connectedValidators.TotalValidatorWeight,
-		quorum.QuorumNumerator,
-		quorum.QuorumDenominator,
-	), &quorum, nil
+func (n *AppRequestNetwork) RegisterRequestID(requestID uint32, numExpectedResponse int) chan message.InboundMessage {
+	return n.handler.RegisterRequestID(requestID, numExpectedResponse)
+}
+func (n *AppRequestNetwork) GetSubnetID(blockchainID ids.ID) (ids.ID, error) {
+	return n.validatorClient.GetSubnetID(context.Background(), blockchainID)
 }
 
 //
@@ -287,11 +269,4 @@
 
 func (n *AppRequestNetwork) setPChainAPICallLatencyMS(latency float64) {
 	n.metrics.pChainAPICallLatencyMS.Observe(latency)
-=======
-func (n *AppRequestNetwork) RegisterRequestID(requestID uint32, numExpectedResponse int) chan message.InboundMessage {
-	return n.handler.RegisterRequestID(requestID, numExpectedResponse)
-}
-func (n *AppRequestNetwork) GetSubnetID(blockchainID ids.ID) (ids.ID, error) {
-	return n.validatorClient.GetSubnetID(context.Background(), blockchainID)
->>>>>>> df0fc8f3
 }