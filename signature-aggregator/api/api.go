--- conflicted
+++ resolved
@@ -78,7 +78,6 @@
 	}
 }
 
-<<<<<<< HEAD
 func isEmptyOrZeroes(bytes []byte) bool {
 	for _, b := range bytes {
 		if b != 0 {
@@ -88,14 +87,11 @@
 	return true
 }
 
-func signatureAggregationAPIHandler(logger logging.Logger, aggregator *aggregator.SignatureAggregator) http.Handler {
-=======
 func signatureAggregationAPIHandler(
 	logger logging.Logger,
 	metrics *metrics.SignatureAggregatorMetrics,
 	aggregator *aggregator.SignatureAggregator,
 ) http.Handler {
->>>>>>> 46daa555
 	return http.HandlerFunc(func(w http.ResponseWriter, r *http.Request) {
 		metrics.AggregateSignaturesRequestCount.Inc()
 		startTime := time.Now()
