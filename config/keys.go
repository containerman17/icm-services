--- conflicted
+++ resolved
@@ -18,9 +18,6 @@
 	RedisURLKey               = "redis-url"
 	ProcessMissedBlocksKey    = "process-missed-blocks"
 	ManualWarpMessagesKey     = "manual-warp-messages"
-<<<<<<< HEAD
+	DBWriteIntervalSecondsKey = "db-write-interval-seconds"
 	VersionKey                = "version"
-=======
-	DBWriteIntervalSecondsKey = "db-write-interval-seconds"
->>>>>>> c90b9b07
 )